<<<<<<< HEAD
push!(LOAD_PATH, joinpath(@__DIR__, ".."))
using Documenter, VoronoiFVM, Literate, PlutoStaticHTML, ExtendableGrids, GridVisualize, Pkg
=======
using Documenter,
    VoronoiFVM, Literate, PlutoSliderServer, ExtendableGrids, GridVisualize, Pkg
>>>>>>> c90325e6
using LinearAlgebra

#
# Replace SOURCE_URL marker with github url of source
#
function replace_source_url(input, source_url)
    lines_in = collect(eachline(IOBuffer(input)))
    lines_out = IOBuffer()
    for line in lines_in
        println(lines_out, replace(line, "SOURCE_URL" => source_url))
    end
    return String(take!(lines_out))
end


<<<<<<< HEAD
function make_all(; with_examples = true, with_notebooks = true, example = nothing)

    generated_examples = []
=======


function make_all(; with_examples = true, run_notebooks = true, example = nothing)

    generated_examples = []
    notebooks = []
>>>>>>> c90325e6
    notebooks = []
    notebookmd = String[]
    example_jl_dir = joinpath(@__DIR__, "..", "examples")
    example_md_dir = joinpath(@__DIR__, "src", "examples")
<<<<<<< HEAD
    notebook_md_dir = joinpath(@__DIR__, "src", "notebooks")

    with_examples && rm(example_md_dir, recursive = true, force = true)

    if with_notebooks
        rm(notebook_md_dir, recursive = true, force = true)
        mkdir(notebook_md_dir)
    end

    if with_notebooks
        thisdir = pwd()
        notebookdir = joinpath(@__DIR__, "..", "pluto-examples")
        Pkg.activate(notebookdir)
        Pkg.develop(path = joinpath(@__DIR__, ".."))
        Pkg.instantiate()
        Pkg.activate(thisdir)
        ENV["PLUTO_PROJECT"] = notebookdir
=======
    notebook_html_dir = joinpath(@__DIR__, "src", "nbhtml")

    with_examples && rm(example_md_dir, recursive = true, force = true)
    run_notebooks && rm(notebook_html_dir, recursive = true, force = true)

    if run_notebooks
        notebookenv = joinpath(@__DIR__, "..", "pluto-examples")
        Pkg.activate(notebookenv)
        Pkg.develop(path = joinpath(@__DIR__, ".."))
        Pkg.instantiate()

        ENV["PLUTO_PROJECT"] = notebookenv
>>>>>>> c90325e6
        notebooks = [
            "Outflow boundary conditions" => "outflow.jl",
            "Obtaining vector fields" => "flux-reconstruction.jl",
            "Internal interfaces (1D)" => "interfaces1d.jl",
            "A case for caution" => "problemcase.jl",
            "Nonlinear solver control" => "nonlinear-solvers.jl",
            "API Updates" => "api-update.jl",
        ]
<<<<<<< HEAD
        oopts = OutputOptions(; append_build_context = true)
        output_format = documenter_output
        bopts = BuildOptions(notebookdir; output_format)

        notebookjl = last.(notebooks)
        notebookmd = [split(notebook, ".")[1] * ".md" for notebook in notebookjl]
        build_notebooks(bopts, notebookjl, oopts)
        for nb in notebookmd
            mv(joinpath(notebookdir, nb), joinpath(notebook_md_dir, nb))
        end

        notebooks = first.(notebooks) .=> joinpath.("notebooks", notebookmd)
=======

        notebookjl = last.(notebooks)
        notebookmd = []

        # function rendernotebook(name)
        #     base=split(name,".")[1]
        #     input=joinpath(@__DIR__,"..","pluto-examples",base*".jl")
        #     output=joinpath(@__DIR__,"src","nbhtml",base*".html")
        #     session = Pluto.ServerSession();
        #     html_contents=PlutoStaticHTML.notebook2html(input;session)
        #     write(output, html_contents)
        # end


        # for notebook in notebookjl
        #     @info "Converting $(notebook)"
        #     rendernotebook(notebook)
        # end



        export_directory(
            joinpath(@__DIR__, "..", "pluto-examples"),
            notebook_paths = notebookjl,
            Export_output_dir = joinpath(notebook_html_dir),
            Export_offer_binder = false,
        )

        # generate frame markdown for each notebook
        for notebook in notebookjl
            base = split(notebook, ".")[1]
            mdstring = """
##### [$(base).jl](@id $(base))

[Download](https://github.com/j-fu/VoronoiFVM.jl/blob/master/pluto-examples/$(notebook))
            this [Pluto.jl](https://plutojl.org) this notebook.

```@raw html
<iframe style="height:20000px" width="100%" src="../$(base).html"> </iframe>
```
"""
            # <iframe sandbox="allow-same-origin" onload="this.style.height=(this.contentWindow.document.body.scrollHeight+20)+'px';" width="100%" src="../$(base).html"> </iframe>
            mdname = base * ".md"
            push!(notebookmd, joinpath("nbhtml", mdname))
            io = open(joinpath(notebook_html_dir, mdname), "w")
            write(io, mdstring)
            close(io)
        end

        notebooks = first.(notebooks) .=> notebookmd
>>>>>>> c90325e6
        pushfirst!(notebooks, "About the notebooks" => "notebooks.md")
    end


    if with_examples
        #
        # Generate Markdown pages from examples
        #
        if example == nothing
            example_sources = readdir(example_jl_dir)
        else
            example_sources = [example]
        end
        for example_source in example_sources
            base, ext = splitext(example_source)
            if ext == ".jl"
                source_url =
                    "https://github.com/j-fu/VoronoiFVM.jl/raw/master/examples/" *
                    example_source
                preprocess(buffer) = replace_source_url(buffer, source_url)
                Literate.markdown(
                    joinpath(@__DIR__, "..", "examples", example_source),
                    example_md_dir,
                    documenter = false,
                    info = false,
                    preprocess = preprocess,
                )
            end
        end


        generated_examples =
            vcat(["runexamples.md"], joinpath.("examples", readdir(example_md_dir)))
    end

    makedocs(
        sitename = "VoronoiFVM.jl",
        modules = [VoronoiFVM, VoronoiFVM.SolverStrategies],
        checkdocs = :all,
        clean = false,
        doctest = true,
        warnonly = true,
        authors = "J. Fuhrmann",
        repo = "https://github.com/j-fu/VoronoiFVM.jl",
        format = Documenter.HTML(
            size_threshold_ignore = joinpath.("notebooks", notebookmd),
            mathengine = MathJax3(),
        ),
        pages = [
            "Home" => "index.md",
            "changes.md",
            "method.md",
            "API Documentation" => [
                "system.md",
                "physics.md",
                "solutions.md",
                "solver.md",
                "post.md",
                "quantities.md",
                "misc.md",
                "internal.md",
                "allindex.md",
                "devel.md",
            ],
            "Tutorial Notebooks" => notebooks,
            "Examples" => generated_examples,
        ],
    )

    with_examples && rm(example_md_dir, recursive = true, force = true)
<<<<<<< HEAD
    with_notebooks && rm(notebook_md_dir, recursive = true, force = true)
=======
    run_notebooks && rm(notebook_html_dir, recursive = true, force = true)
>>>>>>> c90325e6

    if !isinteractive()
        deploydocs(repo = "github.com/j-fu/VoronoiFVM.jl.git")
    end
end

if isinteractive()
    make_all(with_examples = false, with_notebooks = false)
else
    make_all(with_examples = true, with_notebooks = true)
end
<|MERGE_RESOLUTION|>--- conflicted
+++ resolved
@@ -1,10 +1,5 @@
-<<<<<<< HEAD
 push!(LOAD_PATH, joinpath(@__DIR__, ".."))
 using Documenter, VoronoiFVM, Literate, PlutoStaticHTML, ExtendableGrids, GridVisualize, Pkg
-=======
-using Documenter,
-    VoronoiFVM, Literate, PlutoSliderServer, ExtendableGrids, GridVisualize, Pkg
->>>>>>> c90325e6
 using LinearAlgebra
 
 #
@@ -20,23 +15,13 @@
 end
 
 
-<<<<<<< HEAD
 function make_all(; with_examples = true, with_notebooks = true, example = nothing)
 
     generated_examples = []
-=======
-
-
-function make_all(; with_examples = true, run_notebooks = true, example = nothing)
-
-    generated_examples = []
-    notebooks = []
->>>>>>> c90325e6
     notebooks = []
     notebookmd = String[]
     example_jl_dir = joinpath(@__DIR__, "..", "examples")
     example_md_dir = joinpath(@__DIR__, "src", "examples")
-<<<<<<< HEAD
     notebook_md_dir = joinpath(@__DIR__, "src", "notebooks")
 
     with_examples && rm(example_md_dir, recursive = true, force = true)
@@ -54,20 +39,6 @@
         Pkg.instantiate()
         Pkg.activate(thisdir)
         ENV["PLUTO_PROJECT"] = notebookdir
-=======
-    notebook_html_dir = joinpath(@__DIR__, "src", "nbhtml")
-
-    with_examples && rm(example_md_dir, recursive = true, force = true)
-    run_notebooks && rm(notebook_html_dir, recursive = true, force = true)
-
-    if run_notebooks
-        notebookenv = joinpath(@__DIR__, "..", "pluto-examples")
-        Pkg.activate(notebookenv)
-        Pkg.develop(path = joinpath(@__DIR__, ".."))
-        Pkg.instantiate()
-
-        ENV["PLUTO_PROJECT"] = notebookenv
->>>>>>> c90325e6
         notebooks = [
             "Outflow boundary conditions" => "outflow.jl",
             "Obtaining vector fields" => "flux-reconstruction.jl",
@@ -76,7 +47,6 @@
             "Nonlinear solver control" => "nonlinear-solvers.jl",
             "API Updates" => "api-update.jl",
         ]
-<<<<<<< HEAD
         oopts = OutputOptions(; append_build_context = true)
         output_format = documenter_output
         bopts = BuildOptions(notebookdir; output_format)
@@ -89,58 +59,6 @@
         end
 
         notebooks = first.(notebooks) .=> joinpath.("notebooks", notebookmd)
-=======
-
-        notebookjl = last.(notebooks)
-        notebookmd = []
-
-        # function rendernotebook(name)
-        #     base=split(name,".")[1]
-        #     input=joinpath(@__DIR__,"..","pluto-examples",base*".jl")
-        #     output=joinpath(@__DIR__,"src","nbhtml",base*".html")
-        #     session = Pluto.ServerSession();
-        #     html_contents=PlutoStaticHTML.notebook2html(input;session)
-        #     write(output, html_contents)
-        # end
-
-
-        # for notebook in notebookjl
-        #     @info "Converting $(notebook)"
-        #     rendernotebook(notebook)
-        # end
-
-
-
-        export_directory(
-            joinpath(@__DIR__, "..", "pluto-examples"),
-            notebook_paths = notebookjl,
-            Export_output_dir = joinpath(notebook_html_dir),
-            Export_offer_binder = false,
-        )
-
-        # generate frame markdown for each notebook
-        for notebook in notebookjl
-            base = split(notebook, ".")[1]
-            mdstring = """
-##### [$(base).jl](@id $(base))
-
-[Download](https://github.com/j-fu/VoronoiFVM.jl/blob/master/pluto-examples/$(notebook))
-            this [Pluto.jl](https://plutojl.org) this notebook.
-
-```@raw html
-<iframe style="height:20000px" width="100%" src="../$(base).html"> </iframe>
-```
-"""
-            # <iframe sandbox="allow-same-origin" onload="this.style.height=(this.contentWindow.document.body.scrollHeight+20)+'px';" width="100%" src="../$(base).html"> </iframe>
-            mdname = base * ".md"
-            push!(notebookmd, joinpath("nbhtml", mdname))
-            io = open(joinpath(notebook_html_dir, mdname), "w")
-            write(io, mdstring)
-            close(io)
-        end
-
-        notebooks = first.(notebooks) .=> notebookmd
->>>>>>> c90325e6
         pushfirst!(notebooks, "About the notebooks" => "notebooks.md")
     end
 
@@ -211,11 +129,8 @@
     )
 
     with_examples && rm(example_md_dir, recursive = true, force = true)
-<<<<<<< HEAD
     with_notebooks && rm(notebook_md_dir, recursive = true, force = true)
-=======
-    run_notebooks && rm(notebook_html_dir, recursive = true, force = true)
->>>>>>> c90325e6
+
 
     if !isinteractive()
         deploydocs(repo = "github.com/j-fu/VoronoiFVM.jl.git")
