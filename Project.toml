name = "VoronoiFVM"
uuid = "82b139dc-5afc-11e9-35da-9b9bdfd336f3"
authors = ["Jürgen Fuhrmann <juergen.fuhrmann@wias-berlin.de>", "Dilara Abdel", "Jan Weidner", "Alexander Seiler", "Patricio Farrell", "Matthias Liero"]
<<<<<<< HEAD
version = "1.19.1"
=======
version = "1.19"
>>>>>>> 40d34369

[deps]
BandedMatrices = "aae01518-5342-5314-be14-df237901396f"
Colors = "5ae59095-9a9b-59fe-a467-6f913c188581"
CommonSolve = "38540f10-b2f7-11e9-35d8-d573e4eb0ff2"
DiffResults = "163ba53b-c6d8-5494-b064-1a9d43ac40c5"
DocStringExtensions = "ffbed154-4ef7-542d-bbb7-c09d3a79fcae"
ExtendableGrids = "cfc395e8-590f-11e8-1f13-43a2532b2fa8"
ExtendableSparse = "95c220a8-a1cf-11e9-0c77-dbfce5f500b3"
ForwardDiff = "f6369f11-7733-5829-9624-2563aa707210"
GridVisualize = "5eed8a63-0fb0-45eb-886d-8d5a387d12b8"
InteractiveUtils = "b77e0a4c-d291-57a0-90e8-8db25a27a240"
JLD2 = "033835bb-8acc-5ee8-8aae-3f567f8a3819"
LinearAlgebra = "37e2e46d-f89d-539d-b4ee-838fcccc9c8e"
LinearSolve = "7ed4a6bd-45f5-4d41-b270-4a48e9bafcae"
Printf = "de0858da-6303-5e67-8744-51eddeeeb8d7"
Random = "9a3f8284-a2c9-5f02-9a11-845980a1fd5c"
RecursiveArrayTools = "731186ca-8d62-57ce-b412-fbd966d074cd"
RecursiveFactorization = "f2c3362d-daeb-58d1-803e-2bc74f2840b4"
SciMLBase = "0bca4576-84f4-4d90-8ffe-ffa030f20462"
SparseArrays = "2f01184e-e22b-5df5-ae63-d93ebab69eaf"
SparseDiffTools = "47a9eef4-7e08-11e9-0b38-333d64bd3804"
StaticArrays = "90137ffa-7385-5640-81b9-e52037218182"
Statistics = "10745b16-79ce-11e8-11f9-7d13ad32a3b2"
Symbolics = "0c5d862f-8b57-4792-8d23-62f2024744c7"

[compat]
BandedMatrices = "0.17,1"
Colors = "0.12"
CommonSolve = "0.2"
DiffResults = "1"
DocStringExtensions = "0.8,0.9"
ExtendableGrids = "0.9.16,1"
ExtendableSparse = "1.3"
ForwardDiff = "0.10.35"
GridVisualize = "0.5.2,0.6.1,1"
JLD2 = "0.4.29"
LinearAlgebra = "1.6"
LinearSolve = "2.2"
Printf = "1.6"
Random = "1.6"
RecursiveArrayTools = "2,3"
RecursiveFactorization = "0.2.18"
SciMLBase = "2.6"
SparseArrays = "1.6"
SparseDiffTools = "^1.19, 2"
StaticArrays = "0.12,1"
Statistics = "1.6"
Symbolics = "4.2,5"
julia = "^1.6"<|MERGE_RESOLUTION|>--- conflicted
+++ resolved
@@ -1,11 +1,8 @@
 name = "VoronoiFVM"
 uuid = "82b139dc-5afc-11e9-35da-9b9bdfd336f3"
 authors = ["Jürgen Fuhrmann <juergen.fuhrmann@wias-berlin.de>", "Dilara Abdel", "Jan Weidner", "Alexander Seiler", "Patricio Farrell", "Matthias Liero"]
-<<<<<<< HEAD
 version = "1.19.1"
-=======
-version = "1.19"
->>>>>>> 40d34369
+
 
 [deps]
 BandedMatrices = "aae01518-5342-5314-be14-df237901396f"
