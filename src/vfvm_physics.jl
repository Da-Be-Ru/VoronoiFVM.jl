##########################################################
"""
$(TYPEDEF)

Abstract type for physics.
"""
abstract type AbstractPhysics end



##########################################################
"""
$(TYPEDEF)

Abstract type for user data.

!!! Deprecate
There is no benefit in inheriting from `AbstractData` and this type
will be removed in a future release.
"""
abstract type AbstractData end

struct NoData <: AbstractData
end

struct DummyData <: AbstractData
end

isdata(::NoData)=false
isdata(::Any)=true

#
# Dummy callbacks
#
function nofunc(f,u,node,data)
end

function default_storage(f,u,node,data)
    f.=u
end

function nofunc2(f,u,node)
end

function default_storage2(f,u,node)
    f.=u
end

function nofunc_generic(f,u,sys)
end


##########################################################
"""
$(TYPEDEF)

Physics data record.

$(TYPEDFIELDS)
"""
struct Physics{Flux<:Function,
               Reaction<:Function,
               Storage<:Function,
               Source<:Function,
               BReaction<:Function,
               BStorage<:Function,
<<<<<<< HEAD
               GenericOperator<:Function,
               D<:AbstractData} <: AbstractPhysics
=======
               Data} <: AbstractPhysics
>>>>>>> 2190f9a7
    """
    Flux between neigboring control volumes
    """
    flux::Flux

    """
    Storage term (term under time derivative)
    """
    storage::Storage

    """
    Reaction term
    """
    reaction::Reaction

    """"
    Source term
    """
    source::Source

    """
    Boundary reaction term
    """
    breaction::BReaction

    """
    Boundary storage term
    """
    bstorage::BStorage

    """
    Generic function
    """
    generic_operator::GenericOperator

    
    """
    User data (parameters)
    """
    data::Data

    """
    Number of species
    """
    num_species::Int8

end

##########################################################
"""
$(TYPEDSIGNATURES)

Constructor for physics data with default values.
"""
function Physics(;num_species=1,
                 data=NoData(),
                 flux::Function=nofunc,
                 reaction::Function=nofunc,
                 storage::Function=default_storage,
                 source::Function=nofunc,
                 breaction::Function=nofunc,
                 bstorage::Function=nofunc,
                 generic::Function=nofunc_generic
                 )
    if !isdata(data)
        flux==nofunc ? flux=nofunc2 : true
        reaction==nofunc ? reaction=nofunc2 : true
        storage==default_storage ? storage=default_storage2 : true
        source==nofunc ? source=nofunc2 : true
        breaction==nofunc ? breaction=nofunc2 : true
        bstorage==nofunc ? bstorage=nofunc2 : true
    end
    return Physics(flux,
                   storage,
                   reaction,
                   source,
                   breaction,
                   bstorage,
                   generic,
                   data,
                   Int8(num_species)
                   )
end

hasdata(physics::Physics)=isdata(physics.data)


function Base.show(io::IO,physics::AbstractPhysics)
    str=@sprintf("VoronoiFVM.Physics(num_species=%d",physics.num_species)
    if isdata(physics.data)
        str=str*", data=$(typeof(physics.data))"
    end
    function addfunc(func,name)
        if func!=nofunc
            str=str*", $(name)=$(nameof(func))"
        end
    end

    for name in fieldnames(typeof(physics))
        if (name!=:num_species)  && (name!=:data) && getfield(physics,name)!=nofunc
             str=str*", $(name)=$(nameof(getfield(physics,name)))"
        end
    end
    str=str*")"
    println(io,str)
end<|MERGE_RESOLUTION|>--- conflicted
+++ resolved
@@ -64,12 +64,8 @@
                Source<:Function,
                BReaction<:Function,
                BStorage<:Function,
-<<<<<<< HEAD
                GenericOperator<:Function,
-               D<:AbstractData} <: AbstractPhysics
-=======
                Data} <: AbstractPhysics
->>>>>>> 2190f9a7
     """
     Flux between neigboring control volumes
     """
